import warnings
import os
import pathlib
import numpy as np
import random
import logging
import json
from abc import ABC, abstractmethod
from typing import List

import yaml
from tqdm import tqdm
try:
    from yaml import CLoader as Loader
except ImportError:
    from yaml import Loader
    warnings.warn("LibYAML not found - yaml descriptor will be loaded using the much slower PyYAML package.")

import tensorflow as tf

log = logging.getLogger(__name__)

class DatasetDescriptor(object):
    def __init__(self, name, version, basepath='/'):
        """
        Create a dataset object to hold and manage dataset metadata (name, version) and groundtruth annotation data.

        :param name:
        :param version:
        :param basepath:
        """
        self.basepath = basepath
        self.categories = []
        self.neg_category = None
        self.name = name
        self.version = version

        self.ground_truth = {
            'train': {
                'gt': {},
                'images': {},
            },
            'val': {
                'gt': {},
                'images': {},
            },
            'test': {
                'gt': {},
                'images': {},
            },
        }

    def add_labeled_images(self, subset, category, fnames):
        if category not in self.categories:
            self.categories.append(category)

        self.ground_truth[subset]['gt'].setdefault(category, [])
        for fname in fnames:
            h = hash(fname)
            for s in {'train', 'val', 'test'} - {subset}:
                assert h not in self.ground_truth[s]['images'], \
                        "image '{fname}' found in '{s}' set - '{subset}' set and '{s}' set need to be disjoint!".format(
                        fname=fname, s=s, subset=subset)
            if not os.path.exists(os.path.join(self.basepath, fname)):
                warnings.warn("No such image file: '{fname}'".format(fname=os.path.join(self.basepath, fname)))
            self.ground_truth[subset]['images'][h] = fname
            self.ground_truth[subset]['gt'][category].append(h)

    def set_negative_category(self, category):
        assert category in self.categories, "Category not found in dataset!"
        self.neg_category = category

    @property
    def dataset_name(self):
        return self.dataset_name

    def get_labels(self):
        # FIXME: pyvcd.core.VCDataset uses std::set<std::string> for internal storage of category labels
        #        This is wrong - we should keep the order as given in the descriptor yaml!
        #        As long as this is not fixed, we sort the labels in pure python as well to copy this
        #        behavior
        return sorted(self.categories)

    def _get_subset_images(self, subset, category=None, pos_only=False):
        if category is None:
            return [os.path.join(self.basepath, fname) for fname in self.ground_truth[subset]['images'].values()]
        else:
            posids = self.ground_truth[subset]['gt'].get(category, list())

            pos = [os.path.join(self.basepath, self.ground_truth[subset]['images'][id]) for id in posids]

            if pos_only:
                return pos
            else:
                if self.neg_category is not None:
                    negids = self.ground_truth[subset]['gt'].get(self.neg_category, list())
                else:
                    negids = list(set(self.ground_truth[subset]['images'].keys()) - set(posids))

                neg = [os.path.join(self.basepath, self.ground_truth[subset]['images'][id]) for id in negids]

                return pos, neg

    def get_train_images(self, category=None, pos_only=False):
        return self._get_subset_images(subset='train', category=category, pos_only=pos_only)

    def get_val_images(self, category=None, pos_only=False):
        return self._get_subset_images(subset='val', category=category, pos_only=pos_only)

    def get_test_images(self, category=None, pos_only=False):
        return self._get_subset_images(subset='test', category=category, pos_only=pos_only)

    @property
    def dataset_version(self):
        return self.version
    
    def get_tfdataset(self, subset: str, shuffle_files: bool=False, seed: int=None):
        label_indices = dict()
        img_file_paths = list()
        img_labels = list()
        for label_idx,label in enumerate(sorted(self.get_labels())):
            label_indices[label_idx] = label
            imgs = self._get_subset_images(subset=subset, category=label, pos_only=True)
            img_file_paths.extend(imgs)
            img_labels.extend(len(imgs)*[label_idx])

        if shuffle_files:
            if seed is None:
                seed_ = 0
            else:
                seed_ = seed
            combined = list(zip(img_file_paths, img_labels))
            random.Random(seed_).shuffle(combined)
            img_file_paths[:], img_labels[:] = zip(*combined)

        img_file_paths = tf.constant(img_file_paths)
        img_labels = tf.constant(img_labels)

        return tf.data.Dataset.from_tensor_slices((img_file_paths, img_labels)), label_indices


def get_cross_val_folds(ds_descriptor:DatasetDescriptor, n_folds:int=4, seed:int=None) -> List[DatasetDescriptor]:
    """
    Splits the train set of the given DatasetDescriptor into `n_folds` cross validation folds.
    Returns n_folds DatasetDescriptors with train and val subsets set according to generated folds.
    If seed is not None, it will be used to make the random splits reproducible.
    """
    X = ds_descriptor.get_train_images()
    index = dict([(hash(i), idx) for idx,i in enumerate(X)])
    categories = ds_descriptor.get_labels()
    y = np.zeros( (len(X), len(categories)) )

    for c_idx, category in enumerate(categories):
        pos_imgs = ds_descriptor.get_train_images(category=category, pos_only=True)
        for pos in  pos_imgs:
            assert y[index[hash(pos)], c_idx] == 0, "Image-label assignment redundant"
            y[index[hash(pos)], c_idx] = 1
    
    multi_label = np.any(np.sum(y, axis=1) > 1)         
    
    if not multi_label:
        # single-label:
        from sklearn.model_selection import StratifiedKFold
        
        y = np.where(y==1)[1]
        
        skf = StratifiedKFold(n_splits=n_folds, shuffle=True, random_state=seed)
        fold_descrs = list()
    
        for fold, (train, val) in enumerate(skf.split(X=X, y=y)):
            fold_descr = DatasetDescriptor(name=ds_descriptor.name+"_fold{fold}".format(fold=fold),
                                           version=ds_descriptor.version, basepath='')
            for train_idx in train:
                fold_descr.add_labeled_images(subset='train', category=y[train_idx], fnames=[X[train_idx]])
            for val_idx in val:
                fold_descr.add_labeled_images(subset='val', category=y[val_idx], fnames=[X[val_idx]])
            fold_descrs.append(fold_descr)

    else:
        # multi-label:
        from iterstrat.ml_stratifiers import MultilabelStratifiedKFold
                
        mskf = MultilabelStratifiedKFold(n_splits=n_folds, shuffle=True, random_state=seed)
        fold_descrs = list()
        for fold, (train, val) in enumerate(mskf.split(X=X, y=y)):
            fold_descr = DatasetDescriptor(name=ds_descriptor.name+"_fold{fold}".format(fold=fold),
                                           version=ds_descriptor.version, basepath='')
        
            for c_idx in range(len(categories)):
                pos_train_idx = set(train).intersection(set(np.where(y[:,c_idx]==1)[0]))
                pos_val_idx = set(val).intersection(set(np.where(y[:,c_idx]==1)[0]))
                
                fold_descr.add_labeled_images(subset='train', category=categories[c_idx], fnames=list(np.asarray(X)[list(pos_train_idx)]))
                fold_descr.add_labeled_images(subset='val', category=categories[c_idx], fnames=list(np.asarray(X)[list(pos_val_idx)]))

            fold_descrs.append(fold_descr)

    return fold_descrs


class DescriptorLoader(ABC):
    @abstractmethod
    def get_dataset(self) -> DatasetDescriptor:
        pass

class YAMLLoader(DescriptorLoader):
    def __init__(self, yaml_file, basepath=None) -> None:
        """
        Loads a DatasetDescriptor object from a yaml file. Use the static `read` method for convenience.
        :param yaml_file: the yaml serialization to load the descriptor from.
        :param basepath: if the actual basepath differs from the basepath in the descriptor file, use this to rebase.
        """
        self.yaml_file = yaml_file
        self.basepath = basepath

    def get_dataset(self) -> DatasetDescriptor:
        data = yaml.load(open(self.yaml_file, 'r'), Loader=Loader)
        if self.basepath is not None:
            basepath = self.basepath
        else:
            if 'basepath' in data:
                if os.path.isabs(data['basepath']):
                    basepath = data['basepath']
                else:
                    basepath = os.path.join(os.path.dirname(self.yaml_file), data['basepath'])
            else:
                basepath = '/'

        dataset = DatasetDescriptor(name=data['dataset'], version=data.get('version', 'undefined'), basepath=basepath)
        subsets = ['train', 'val', 'test']
        for subset in subsets:
            if subset in data:
                for category in data['categories']:
                    try:
                        fnames = [data[subset]['images'][id] for id in data[subset]['gt'][category]]
                    except KeyError:
                        fnames = [data[subset]['images'][str(id)] for id in data[subset]['gt'][category]]
                    dataset.add_labeled_images(subset=subset, category=category, fnames=fnames)
        if 'neg_category' in data:
            dataset.set_negative_category(data['neg_category'])

        return dataset

    @staticmethod
    def read(yaml_file, basepath=None):
        return YAMLLoader(yaml_file, basepath=basepath).get_dataset()


class DirectoryLoader(DescriptorLoader):
    def __init__(self, dataset_path:str, subsets:list=["train", "val", "test"]) -> None:
        self.dataset_dir = pathlib.Path(dataset_path)
        self.subsets = subsets
        if not self.dataset_dir.is_dir():
            raise ValueError("Dataset path #{0}' is not a valid path!".format(dataset_path))

    def get_dataset(self) -> DatasetDescriptor:
        name = self.dataset_dir.name
        version = "undefined"
        dataset = DatasetDescriptor(name=name, version=version, basepath=str(self.dataset_dir))

<<<<<<< HEAD
=======
        subsets = ["train", "val", "test"]
>>>>>>> fe2a1718
        concepts_file = self.dataset_dir / "concepts.json"
        if concepts_file.exists():
            categories = json.load(open(concepts_file, 'r'))
            log.info(f"Loading concept names from concepts file.")
        else:
            train_dir = self.dataset_dir / "train"
            log.info(f"Loading concept names from sub directories in (mandatory) 'train' directory.")
            categories = list()
            for class_dir in train_dir.iterdir():
                if class_dir.is_dir():
                    categories.append(class_dir.name)
        log.info(f"Found {len(categories)} concepts in dataset.")

<<<<<<< HEAD
        for subset in self.subsets:
=======
        for subset in subsets:
>>>>>>> fe2a1718
            subset_dir = self.dataset_dir / subset
            if subset_dir.is_dir():
                log.info(f"Loading subset '{subset}'")
                for category in tqdm(categories):
                    fnames = [p.resolve() for p in pathlib.Path(subset_dir / category).glob("**/*") if p.suffix.lower() in {".jpg", ".jpeg", ".png"}]
                    dataset.add_labeled_images(subset=subset, category=category, fnames=fnames)

        return dataset

    @staticmethod
    def load(dataset_dir:str, subsets:list):
        return DirectoryLoader(dataset_dir, subsets).get_dataset()<|MERGE_RESOLUTION|>--- conflicted
+++ resolved
@@ -258,10 +258,6 @@
         version = "undefined"
         dataset = DatasetDescriptor(name=name, version=version, basepath=str(self.dataset_dir))
 
-<<<<<<< HEAD
-=======
-        subsets = ["train", "val", "test"]
->>>>>>> fe2a1718
         concepts_file = self.dataset_dir / "concepts.json"
         if concepts_file.exists():
             categories = json.load(open(concepts_file, 'r'))
@@ -275,11 +271,8 @@
                     categories.append(class_dir.name)
         log.info(f"Found {len(categories)} concepts in dataset.")
 
-<<<<<<< HEAD
         for subset in self.subsets:
-=======
         for subset in subsets:
->>>>>>> fe2a1718
             subset_dir = self.dataset_dir / subset
             if subset_dir.is_dir():
                 log.info(f"Loading subset '{subset}'")
